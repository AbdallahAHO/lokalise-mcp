# Lokalise MCP Server

> **⚠️ Disclaimer**: This is an unofficial, personal project and is not affiliated with, endorsed by, or associated with Lokalise Inc. It uses the publicly available [Lokalise Node.js SDK](https://github.com/lokalise/node-api) to provide MCP integration. All code and implementation are my own work.

<div align="center">
  **Bring the power of Lokalise to your AI assistant**

  [![smithery badge](https://smithery.ai/badge/@AbdallahAHO/lokalise-mcp)](https://smithery.ai/server/@AbdallahAHO/lokalise-mcp)
  [![NPM Version](https://img.shields.io/npm/v/lokalise-mcp)](https://www.npmjs.com/package/lokalise-mcp)
  [![License: MIT](https://img.shields.io/badge/License-MIT-blue.svg)](https://opensource.org/licenses/MIT)
  [![TypeScript](https://img.shields.io/badge/TypeScript-5.0%2B-blue)](https://www.typescriptlang.org/)
  [![Node.js](https://img.shields.io/badge/Node.js-18%2B-green)](https://nodejs.org/)
</div>

## What is this?

The Lokalise MCP Server connects AI assistants like Claude to [Lokalise](https://lokalise.com), the leading translation management platform. Through natural conversation, you can manage translation projects, update content, and automate localization workflows—no coding required.

### 🎯 Perfect for:
- **Product Managers** - Monitor translation progress and identify bottlenecks
- **Developers** - Automate key management and bulk updates
- **Localization Teams** - Manage translations and collaborate efficiently
- **Content Teams** - Keep translations synchronized across projects

## ✨ Key Features

### 🎯 Why Choose Lokalise MCP?

| Feature | Description |
|---------|-------------|
| **🚀 59 MCP Tools** | Comprehensive toolset covering all Lokalise operations |
| **📊 11 Domains** | Organized by functional areas for easy discovery |
| **🤖 17 Workflows** | Pre-built automation for complex multi-step tasks |
| **🔄 Auto-Discovery** | New domains automatically registered, zero configuration |
| **🌐 Dual Transport** | Supports both HTTP and STDIO modes |
| **🔒 Secure** | Multi-layer configuration with OS keychain integration |
| **📈 Production Ready** | Rate limiting, error recovery, and session logging |

## Capabilities

### 📊 **Project Management**
- List and analyze all your projects with completion stats
- Create new projects with base languages
- Monitor translation health across teams
- Empty projects while preserving settings

### 🔤 **Translation Keys (Enhanced)**
- Browse and search translation keys
- **NEW: Filter by uploaded filenames** for document-based workflows
- Bulk create/update/delete operations (up to 1000 keys)
- Filter by platform (iOS, Android, Web)
- Cursor pagination for large datasets

### 🌍 **Languages & Translations**
- Add new target languages instantly
- Update translations across multiple languages
- Track translation progress and review status
- Bulk translation updates with rate limiting

### 👥 **Team Collaboration (Expanded)**
- **User Groups**: Organize teams with bulk permissions
- **Team Users**: Workspace-level user management
- Manage contributors and project permissions
- Create and assign translation tasks
- Add comments for translator context
- Flexible assignment to groups or individuals

### 📝 **Content Management**
- Maintain glossaries for consistency
- Handle plural forms and variants
- Process uploaded files with review workflows
- Monitor queued processes and imports

### 🔄 **Workflow Automation**
- **Post-Upload Review**: Automated task creation for uploaded files
- **Document Extraction**: Extract content and create translation keys
- **TM+MT Integration**: Leverage translation memory and machine translation
- **Flexible Assignment**: Auto-detect user groups vs individual reviewers

### 🔒 **Enterprise Ready**
- Secure API token handling
- Rate limiting and error recovery
- Support for custom API endpoints
- Multi-source configuration management

## 📦 Installation
<<<<<<< HEAD

### Option 1: Smithery install (recommended) ✨

[![smithery badge](https://smithery.ai/badge/@AbdallahAHO/lokalise-mcp)](https://smithery.ai/server/@AbdallahAHO/lokalise-mcp)

[Smithery](https://smithery.ai/server/@AbdallahAHO/lokalise-mcp) provides automated installation for popular MCP clients:

```bash
# Claude Desktop
npx -y @smithery/cli install @AbdallahAHO/lokalise-mcp --client claude

# Cursor
npx -y @smithery/cli install @AbdallahAHO/lokalise-mcp --client cursor

# VS Code (Claude Code)
npx -y @smithery/cli install @AbdallahAHO/lokalise-mcp --client vscode

# Raycast
npx -y @smithery/cli install @AbdallahAHO/lokalise-mcp --client raycast

# Gemini CLI
npx -y @smithery/cli install @AbdallahAHO/lokalise-mcp --client gemini
```

What this does:
- ✅ Installs and configures the MCP server for your client
- ✅ Prompts for and stores `LOKALISE_API_KEY`
- ✅ Sets required permissions automatically

Inspect tools available before installing:

```bash
npx -y @smithery/cli@latest inspect @AbdallahAHO/lokalise-mcp
```

### Option 2: Claude Desktop Extension (DXT)

Fast, local install for Claude Desktop using a packaged extension.

1) Download the latest `.dxt` from Releases:
   - https://github.com/AbdallahAHO/lokalise-mcp/releases

2) Install in Claude Desktop:
   - Double‑click the `.dxt` file, or
   - Drag it into Claude Desktop → Settings → Extensions

3) When prompted, enter your `LOKALISE_API_KEY` (stored securely in the OS keychain). No Node.js needed; Claude ships the runtime.

4) Verify: ask “Can you list my Lokalise projects?”

=======

### Option 1: Smithery install (recommended) ✨

[![smithery badge](https://smithery.ai/badge/@AbdallahAHO/lokalise-mcp)](https://smithery.ai/server/@AbdallahAHO/lokalise-mcp)

[Smithery](https://smithery.ai/server/@AbdallahAHO/lokalise-mcp) provides automated installation for popular MCP clients:

```bash
# Claude Desktop
npx -y @smithery/cli install @AbdallahAHO/lokalise-mcp --client claude

# Cursor
npx -y @smithery/cli install @AbdallahAHO/lokalise-mcp --client cursor

# VS Code (Claude Code)
npx -y @smithery/cli install @AbdallahAHO/lokalise-mcp --client vscode

# Raycast
npx -y @smithery/cli install @AbdallahAHO/lokalise-mcp --client raycast

# Gemini CLI
npx -y @smithery/cli install @AbdallahAHO/lokalise-mcp --client gemini
```

What this does:
- ✅ Installs and configures the MCP server for your client
- ✅ Prompts for and stores `LOKALISE_API_KEY`
- ✅ Sets required permissions automatically

Inspect tools available before installing:

```bash
npx -y @smithery/cli@latest inspect @AbdallahAHO/lokalise-mcp
```

### Option 2: Claude Desktop Extension (DXT)

Fast, local install for Claude Desktop using a packaged extension.

1) Download the latest `.dxt` from Releases:
   - https://github.com/AbdallahAHO/lokalise-mcp/releases

2) Install in Claude Desktop:
   - Double‑click the `.dxt` file, or
   - Drag it into Claude Desktop → Settings → Extensions

3) When prompted, enter your `LOKALISE_API_KEY` (stored securely in the OS keychain). No Node.js needed; Claude ships the runtime.

4) Verify: ask “Can you list my Lokalise projects?”

Notes:
- Uses the `/mcp` HTTP endpoint internally and stdio as appropriate
- Updates by installing a newer `.dxt` from Releases

### Option 3: NPM Global Install

Install globally for persistent access:

```bash
npx -y @smithery/cli@latest inspect @AbdallahAHO/lokalise-mcp
```

### Option 2: Claude Desktop Extension (DXT)

Fast, local install for Claude Desktop using a packaged extension.

1) Download the latest `.dxt` from Releases:
   - https://github.com/AbdallahAHO/lokalise-mcp/releases

2) Install in Claude Desktop:
   - Double‑click the `.dxt` file, or
   - Drag it into Claude Desktop → Settings → Extensions

3) When prompted, enter your `LOKALISE_API_KEY` (stored securely in the OS keychain). No Node.js needed; Claude ships the runtime.

4) Verify: ask “Can you list my Lokalise projects?”

>>>>>>> 33954e9c
Notes:
- Uses the `/mcp` HTTP endpoint internally and stdio as appropriate
- Updates by installing a newer `.dxt` from Releases

<<<<<<< HEAD
### Option 3: NPM Global Install

Install globally for persistent access:
=======
### Option 3: Local (clone + run)

# Run the server
lokalise-mcp
```

### Option 4: NPX (Quick Start)

Use npx to run the server without installation:
>>>>>>> 33954e9c

```bash
# Run directly with npx
npx lokalise-mcp

<<<<<<< HEAD
# Run the server
lokalise-mcp
```

### Option 4: NPX (Quick Start)

Use npx to run the server without installation:

```bash
# Run directly with npx
npx lokalise-mcp

=======
>>>>>>> 33954e9c
# Or configure in Claude Desktop's config file:
```

**Claude Desktop Configuration** (`~/Library/Application Support/Claude/claude_desktop_config.json`):

```json
{
  "mcpServers": {
    "lokalise": {
      "command": "npx",
      "args": ["-y", "lokalise-mcp"],
      "env": {
        "LOKALISE_API_KEY": "your-api-key-here"
      }
    }
  }
}
```

This will automatically download and run the latest version when Claude Desktop starts.

### Option 4: Local (clone + run)

Use this for development or when you prefer to run locally:

```bash
git clone https://github.com/AbdallahAHO/lokalise-mcp.git
cd lokalise-mcp
npm install

# Provide your API key
export LOKALISE_API_KEY="your-api-key-here"

# Start HTTP transport (default port 3000)
npm run mcp:http

# Or start STDIO transport
npm run mcp:stdio
```

Then connect your client to either:
- STDIO: configure your client to launch the binary `lokalise-mcp` (via `npx lokalise-mcp@latest`), or simply use the Smithery install
- HTTP (SSE): `http://localhost:3000/mcp`

## ⚙️ Configuration

### API Key Setup

The Lokalise API key can be configured in multiple ways (in order of priority):

1. **Environment Variable** (Recommended for security):
   ```bash
   export LOKALISE_API_KEY="your-api-key-here"
   ```

2. **`.env` File** (For local development):
   ```bash
   cp .env.example .env
   # Edit .env and add your API key
   ```

3. **Global MCP Config** (`~/.mcp/configs.json`):
   ```json
   {
     "lokalise-mcp": {
       "LOKALISE_API_KEY": "your-api-key-here"
     }
   }
   ```

### Getting Your API Token

1. Log in to [Lokalise](https://app.lokalise.com)
2. Navigate to **Settings** → **API Tokens**
3. Click **Generate new token**
4. Copy the token and save it securely

## 🚀 Running the Server

```bash
# HTTP mode (recommended for development)
npm run mcp:http

# STDIO mode (for Claude Desktop integration)
npm run mcp:stdio

# CLI mode (direct commands)
npm run cli -- list-projects
```

## 🤖 Using with Claude Desktop

### Quick Verification

Once installed, you can verify the connection by asking Claude:

> "Can you list my Lokalise projects?"

Claude will use the `lokalise_list_projects` tool to fetch and display your projects.

### Claude Desktop Setup

If installed via Smithery, no manual config is needed. Verify by looking for the 🔌 icon and asking Claude: “Can you list my Lokalise projects?”
<<<<<<< HEAD

### 💬 Example Conversations

#### 📊 **Project Overview**
```
You: "Show me all my Lokalise projects and their translation progress"

Claude: I'll fetch your Lokalise projects with their translation statistics.
[Uses lokalise_list_projects tool]

Here are your projects:
1. Mobile App (85% translated, 5 languages)
2. Website (92% translated, 12 languages)
3. Documentation (78% translated, 3 languages)
```

#### 🔤 **Content Management**
```
You: "Create a key 'welcome_message' with text 'Welcome to our app!'"

Claude: I'll create that translation key with the English text.
[Uses lokalise_create_keys tool]

✅ Created 'welcome_message' with base translation.
```

#### 🔄 **Bulk Operations**
```
You: "Find all keys containing 'button' and add iOS platform"

Claude: I'll find and update all button-related keys.
[Uses lokalise_list_keys and lokalise_bulk_update_keys tools]

=======

### 💬 Example Conversations

#### 📊 **Project Overview**
```
You: "Show me all my Lokalise projects and their translation progress"

Claude: I'll fetch your Lokalise projects with their translation statistics.
[Uses lokalise_list_projects tool]

Here are your projects:
1. Mobile App (85% translated, 5 languages)
2. Website (92% translated, 12 languages)
3. Documentation (78% translated, 3 languages)
```

#### 🔤 **Content Management**
```
You: "Create a key 'welcome_message' with text 'Welcome to our app!'"

Claude: I'll create that translation key with the English text.
[Uses lokalise_create_keys tool]

✅ Created 'welcome_message' with base translation.
```

#### 🔄 **Bulk Operations**
```
You: "Find all keys containing 'button' and add iOS platform"

Claude: I'll find and update all button-related keys.
[Uses lokalise_list_keys and lokalise_bulk_update_keys tools]

>>>>>>> 33954e9c
✅ Updated 23 keys with iOS platform designation.
```

#### 👥 **Team Collaboration**
```
You: "Create a German translation task and assign to the German team"

Claude: I'll create a task for German translations.
[Uses lokalise_create_task tool]

✅ Created task with 47 keys assigned to German team.
```

## 📚 Available Tools

The server provides **59 MCP tools** covering all major Lokalise operations across **11 domains**:

<details>
<summary><b>Click to see all available tools</b></summary>

### Projects (6 tools)
- `lokalise_list_projects` - List all projects with statistics
- `lokalise_get_project` - Get detailed project information
- `lokalise_create_project` - Create a new project
- `lokalise_update_project` - Update project settings
- `lokalise_delete_project` - Delete a project
- `lokalise_empty_project` - Remove all keys from a project

### Keys (7 tools) - **Enhanced with file filtering**
- `lokalise_list_keys` - List keys with **NEW: filterFilenames** support
- `lokalise_get_key` - Get detailed key information
- `lokalise_create_keys` - Create multiple keys at once (up to 1000)
- `lokalise_update_key` - Update a single key
- `lokalise_bulk_update_keys` - Update multiple keys
- `lokalise_delete_key` - Delete a single key
- `lokalise_bulk_delete_keys` - Delete multiple keys

### Languages (6 tools)
- `lokalise_list_system_languages` - List all available languages
- `lokalise_list_project_languages` - List project languages
- `lokalise_add_project_languages` - Add languages to project
- `lokalise_get_language` - Get language details
- `lokalise_update_language` - Update language settings
- `lokalise_remove_language` - Remove a language

### User Groups (9 tools) - **NEW**
- `lokalise_list_usergroups` - List all user groups
- `lokalise_get_usergroup` - Get group details
- `lokalise_create_usergroup` - Create new group
- `lokalise_update_usergroup` - Update group settings
- `lokalise_delete_usergroup` - Delete group
- `lokalise_add_usergroup_members` - Add members
- `lokalise_remove_usergroup_members` - Remove members
- `lokalise_list_usergroup_members` - List members
- `lokalise_add_usergroup_projects` - Assign to projects

### Translations (4 tools)
- `lokalise_list_translations` - List with cursor pagination
- `lokalise_get_translation` - Get translation details
- `lokalise_update_translation` - Update a translation
- `lokalise_bulk_update_translations` - Bulk updates with rate limiting

### Additional Collections
- **Contributors** (6 tools) - Manage project team members
- **Tasks** (5 tools) - Create and manage translation tasks
- **Comments** (5 tools) - Handle key comments and discussions
- **Glossary** (5 tools) - Maintain terminology consistency
- **Team Users** (4 tools) - **NEW** - Workspace user management
- **Queued Processes** (2 tools) - **NEW** - Monitor background operations

</details>

## 🛠️ Advanced Configuration

### Environment Variables

| Variable | Description | Default |
|----------|-------------|---------|
| `LOKALISE_API_KEY` | Your Lokalise API token (required) | - |
| `TRANSPORT_MODE` | Server mode: `http` or `stdio` | `http` |
| `PORT` | HTTP server port | `3000` |
| `DEBUG` | Enable debug logging | `false` |

## 🤝 Contributing

We welcome contributions! See our [Contributing Guide](CONTRIBUTING.md) for details on:
- Setting up the development environment
- Architecture and code organization
- Automated CI/CD checks on all PRs
- Release process and workflow
- Creating new tools and domains
- Submitting pull requests

## 📖 Documentation

| Document | Description |
|----------|-------------|
| [🤝 Contributing Guide](CONTRIBUTING.md) | Development setup and guidelines |
| [🌐 Lokalise API Docs](https://developers.lokalise.com/reference) | Official API reference |
| [🤖 MCP Documentation](https://modelcontextprotocol.io) | Learn about Model Context Protocol |
| [🎯 Smithery Server](https://smithery.ai/server/@AbdallahAHO/lokalise-mcp) | Installation and updates |

## 🐛 Troubleshooting

**"Authentication failed"**
- Verify your API token is correct
- Check token permissions in Lokalise settings
- Ensure the token has appropriate project access

**"Rate limit exceeded"**
- The server includes automatic rate limiting
- For high-volume operations, consider batching
- Wait 60 seconds before retrying

**"Connection refused"**
- For HTTP mode: Ensure the server is running (`npm run mcp:http`)
- For STDIO mode: Check Claude Desktop configuration
- Verify firewall settings for port 3000

### Configuration File Locations

**Claude Desktop Config:**
- Mac: `~/Library/Application Support/Claude/claude_desktop_config.json`
- Windows: `%APPDATA%\Claude\claude_desktop_config.json`

**MCP Global Config:**
- All platforms: `~/.mcp/configs.json`

### Debug Mode

Enable detailed logging:
```bash
# For development
DEBUG=true npm run mcp:http

# In Claude Desktop config
"env": {
  "LOKALISE_API_KEY": "your-key",
  "DEBUG": "true"
}
```

### Getting Help

2. Review [GitHub Issues](https://github.com/AbdallahAHO/lokalise-mcp/issues)
3. Enable debug mode for detailed error messages
4. Contact support with debug logs

## 📄 License

MIT License - see [LICENSE](LICENSE) for details.

## 🙏 Acknowledgments

- Built on the [Model Context Protocol](https://modelcontextprotocol.io) by Anthropic
- Uses the open-source [Lokalise Node.js SDK](https://github.com/lokalise/node-api)

---

<div align="center">
  <a href="https://github.com/AbdallahAHO/lokalise-mcp">⭐ Star us on GitHub</a> •
  <a href="https://github.com/AbdallahAHO/lokalise-mcp/issues">Report an Issue</a> •
  <a href="https://lokalise.com">Learn about Lokalise</a>
</div><|MERGE_RESOLUTION|>--- conflicted
+++ resolved
@@ -84,7 +84,6 @@
 - Multi-source configuration management
 
 ## 📦 Installation
-<<<<<<< HEAD
 
 ### Option 1: Smithery install (recommended) ✨
 
@@ -135,37 +134,13 @@
 
 4) Verify: ask “Can you list my Lokalise projects?”
 
-=======
-
-### Option 1: Smithery install (recommended) ✨
-
-[![smithery badge](https://smithery.ai/badge/@AbdallahAHO/lokalise-mcp)](https://smithery.ai/server/@AbdallahAHO/lokalise-mcp)
-
-[Smithery](https://smithery.ai/server/@AbdallahAHO/lokalise-mcp) provides automated installation for popular MCP clients:
-
-```bash
-# Claude Desktop
-npx -y @smithery/cli install @AbdallahAHO/lokalise-mcp --client claude
-
-# Cursor
-npx -y @smithery/cli install @AbdallahAHO/lokalise-mcp --client cursor
-
-# VS Code (Claude Code)
-npx -y @smithery/cli install @AbdallahAHO/lokalise-mcp --client vscode
-
-# Raycast
-npx -y @smithery/cli install @AbdallahAHO/lokalise-mcp --client raycast
-
-# Gemini CLI
-npx -y @smithery/cli install @AbdallahAHO/lokalise-mcp --client gemini
-```
-
-What this does:
-- ✅ Installs and configures the MCP server for your client
-- ✅ Prompts for and stores `LOKALISE_API_KEY`
-- ✅ Sets required permissions automatically
-
-Inspect tools available before installing:
+Notes:
+- Uses the `/mcp` HTTP endpoint internally and stdio as appropriate
+- Updates by installing a newer `.dxt` from Releases
+
+### Option 3: NPM Global Install
+
+Install globally for persistent access:
 
 ```bash
 npx -y @smithery/cli@latest inspect @AbdallahAHO/lokalise-mcp
@@ -190,39 +165,6 @@
 - Uses the `/mcp` HTTP endpoint internally and stdio as appropriate
 - Updates by installing a newer `.dxt` from Releases
 
-### Option 3: NPM Global Install
-
-Install globally for persistent access:
-
-```bash
-npx -y @smithery/cli@latest inspect @AbdallahAHO/lokalise-mcp
-```
-
-### Option 2: Claude Desktop Extension (DXT)
-
-Fast, local install for Claude Desktop using a packaged extension.
-
-1) Download the latest `.dxt` from Releases:
-   - https://github.com/AbdallahAHO/lokalise-mcp/releases
-
-2) Install in Claude Desktop:
-   - Double‑click the `.dxt` file, or
-   - Drag it into Claude Desktop → Settings → Extensions
-
-3) When prompted, enter your `LOKALISE_API_KEY` (stored securely in the OS keychain). No Node.js needed; Claude ships the runtime.
-
-4) Verify: ask “Can you list my Lokalise projects?”
-
->>>>>>> 33954e9c
-Notes:
-- Uses the `/mcp` HTTP endpoint internally and stdio as appropriate
-- Updates by installing a newer `.dxt` from Releases
-
-<<<<<<< HEAD
-### Option 3: NPM Global Install
-
-Install globally for persistent access:
-=======
 ### Option 3: Local (clone + run)
 
 # Run the server
@@ -232,27 +174,11 @@
 ### Option 4: NPX (Quick Start)
 
 Use npx to run the server without installation:
->>>>>>> 33954e9c
 
 ```bash
 # Run directly with npx
 npx lokalise-mcp
 
-<<<<<<< HEAD
-# Run the server
-lokalise-mcp
-```
-
-### Option 4: NPX (Quick Start)
-
-Use npx to run the server without installation:
-
-```bash
-# Run directly with npx
-npx lokalise-mcp
-
-=======
->>>>>>> 33954e9c
 # Or configure in Claude Desktop's config file:
 ```
 
@@ -356,7 +282,6 @@
 ### Claude Desktop Setup
 
 If installed via Smithery, no manual config is needed. Verify by looking for the 🔌 icon and asking Claude: “Can you list my Lokalise projects?”
-<<<<<<< HEAD
 
 ### 💬 Example Conversations
 
@@ -390,41 +315,6 @@
 Claude: I'll find and update all button-related keys.
 [Uses lokalise_list_keys and lokalise_bulk_update_keys tools]
 
-=======
-
-### 💬 Example Conversations
-
-#### 📊 **Project Overview**
-```
-You: "Show me all my Lokalise projects and their translation progress"
-
-Claude: I'll fetch your Lokalise projects with their translation statistics.
-[Uses lokalise_list_projects tool]
-
-Here are your projects:
-1. Mobile App (85% translated, 5 languages)
-2. Website (92% translated, 12 languages)
-3. Documentation (78% translated, 3 languages)
-```
-
-#### 🔤 **Content Management**
-```
-You: "Create a key 'welcome_message' with text 'Welcome to our app!'"
-
-Claude: I'll create that translation key with the English text.
-[Uses lokalise_create_keys tool]
-
-✅ Created 'welcome_message' with base translation.
-```
-
-#### 🔄 **Bulk Operations**
-```
-You: "Find all keys containing 'button' and add iOS platform"
-
-Claude: I'll find and update all button-related keys.
-[Uses lokalise_list_keys and lokalise_bulk_update_keys tools]
-
->>>>>>> 33954e9c
 ✅ Updated 23 keys with iOS platform designation.
 ```
 
